--- conflicted
+++ resolved
@@ -500,10 +500,7 @@
     const forebetKey = buildForebetKey(fixture.teams?.home?.name, fixture.teams?.away?.name);
     const forebet = forebetKey ? forebetPredictions.get(forebetKey) ?? null : null;
 
-<<<<<<< HEAD
-=======
-
->>>>>>> 23ffbf98
+
     let time = '';
     if (fixture.fixture?.date) {
       try {
@@ -532,10 +529,7 @@
       venue: fixture.fixture?.venue?.name ?? 'TBD',
       odds,
       forebet,
-<<<<<<< HEAD
-=======
-
->>>>>>> 23ffbf98
+
       form: {
         home: homeForm,
         away: awayForm,
@@ -625,36 +619,6 @@
   return false;
 }
 
-<<<<<<< HEAD
-function normalizeOdd(odd) {
-  if (odd == null) return null;
-  if (typeof odd === 'number') {
-    return odd > 0 ? odd : null;
-  }
-
-  const text = String(odd).trim().toLowerCase();
-  if (!text) return null;
-
-  if (text.includes('/')) {
-    const [numeratorRaw, denominatorRaw] = text.split('/');
-    if (denominatorRaw) {
-      const numerator = Number(numeratorRaw.replace(',', '.'));
-      const denominator = Number(denominatorRaw.replace(',', '.'));
-      if (Number.isFinite(numerator) && Number.isFinite(denominator) && denominator > 0) {
-        const decimalValue = 1 + numerator / denominator;
-        return decimalValue > 0 ? decimalValue : null;
-      }
-    }
-  }
-
-  const normalized = text.replace(',', '.').match(/-?\d+(?:\.\d+)?/);
-  if (!normalized) return null;
-  const value = Number(normalized[0]);
-  return Number.isFinite(value) && value > 0 ? value : null;
-}
-
-=======
->>>>>>> 23ffbf98
 function probabilityFromOdd(odd) {
   const value = normalizeOdd(odd);
   if (!Number.isFinite(value) || value <= 0) return 0;
@@ -690,11 +654,6 @@
       if (!markets.has(key) || !(markets.get(key)?.length > 0)) {
         markets.set(key, values);
       }
-<<<<<<< HEAD
-    }
-
-    for (const value of markets.get('match_winner') || []) {
-=======
     }
 
     for (const value of markets.get('match_winner') || []) {
@@ -734,53 +693,21 @@
       applyForebet('bttsYesProbability', 'bttsYesProbability');
       applyForebet('bttsNoProbability', 'bttsNoProbability');
     for (const value of markets.get('Match Winner') || []) {
->>>>>>> 23ffbf98
       const normalized = normalizeMarketValue(value.value);
       if (HOME_LABELS.has(normalized)) entry.predictions.homeWinProbability = probabilityFromOdd(value.odd);
       if (DRAW_LABELS.has(normalized)) entry.predictions.drawProbability = probabilityFromOdd(value.odd);
       if (AWAY_LABELS.has(normalized)) entry.predictions.awayWinProbability = probabilityFromOdd(value.odd);
     }
 
-<<<<<<< HEAD
-    for (const value of markets.get('goals_over_under') || []) {
-=======
     for (const value of markets.get('Goals Over/Under') || []) {
->>>>>>> 23ffbf98
       if (isOver25Label(value.value)) entry.predictions.over25Probability = probabilityFromOdd(value.odd);
       if (isUnder25Label(value.value)) entry.predictions.under25Probability = probabilityFromOdd(value.odd);
     }
 
-<<<<<<< HEAD
-    for (const value of markets.get('both_teams_score') || []) {
-      const normalized = normalizeMarketValue(value.value);
-      if (YES_LABELS.has(normalized)) entry.predictions.bttsYesProbability = probabilityFromOdd(value.odd);
-      if (NO_LABELS.has(normalized)) entry.predictions.bttsNoProbability = probabilityFromOdd(value.odd);
-    }
-
-    if (forebet) {
-      const applyForebet = (sourceKey, targetKey) => {
-        if (entry.predictions[targetKey]) return;
-        const raw = forebet[sourceKey];
-        const value = Number(raw);
-        if (Number.isFinite(value) && value > 0) {
-          entry.predictions[targetKey] = Math.max(0, Math.min(100, Math.round(value)));
-          forebetUsed = true;
-        }
-      };
-
-      applyForebet('homeWinProbability', 'homeWinProbability');
-      applyForebet('drawProbability', 'drawProbability');
-      applyForebet('awayWinProbability', 'awayWinProbability');
-      applyForebet('over25Probability', 'over25Probability');
-      applyForebet('under25Probability', 'under25Probability');
-      applyForebet('bttsYesProbability', 'bttsYesProbability');
-      applyForebet('bttsNoProbability', 'bttsNoProbability');
-=======
     for (const value of markets.get('Both Teams Score') || []) {
       const normalized = normalizeMarketValue(value.value);
       if (YES_LABELS.has(normalized)) entry.predictions.bttsYesProbability = probabilityFromOdd(value.odd);
       if (NO_LABELS.has(normalized)) entry.predictions.bttsNoProbability = probabilityFromOdd(value.odd);
->>>>>>> 23ffbf98
     }
 
     const recommendations = [];
