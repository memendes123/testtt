--- conflicted
+++ resolved
@@ -257,10 +257,8 @@
 
     team_form_cache: Dict[int, Optional[Dict[str, object]]] = {}
     head_to_head_cache: Dict[Tuple[int, int], Optional[Dict[str, object]]] = {}
-<<<<<<< HEAD
     forebet_client = ForebetClient(logger=logger)
-=======
->>>>>>> 9d6712ed
+
 
     def get_team_form(team_id: Optional[int]) -> Optional[Dict[str, object]]:
         if not team_id:
@@ -376,7 +374,6 @@
         away_form = get_team_form(away_team.get("id"))
         head_to_head = get_head_to_head(home_team.get("id"), away_team.get("id"))
 
-<<<<<<< HEAD
         forebet_prediction = forebet_client.get_probabilities(
             date,
             home_team.get("name"),
@@ -396,8 +393,6 @@
                 "bttsNoProbability": forebet_prediction.btts_no,
             }
 
-=======
->>>>>>> 9d6712ed
         match_entry = {
             "fixtureId": fixture_id,
             "date": date_str,
@@ -426,10 +421,8 @@
             },
             "venue": fixture_info.get("venue", {}).get("name") or "TBD",
             "odds": odds_data,
-<<<<<<< HEAD
             "forebet": forebet_data,
-=======
->>>>>>> 9d6712ed
+
             "form": {
                 "home": home_form,
                 "away": away_form,
