# Python Football Predictions Bot

This directory contains a standalone Python port of the original Mastra workflow. It uses the same competition catalogue and reproduces the fetch → analyse → Telegram send pipeline so it can be hosted on a VPS or cron job without the Mastra runtime.

## Quick start

1. Create and fill a `.env` file with the required environment variables:

```env
FOOTBALL_API_KEY=your_api_sports_key
TELEGRAM_BOT_TOKEN=your_telegram_bot_token
# Optional but recommended
TELEGRAM_DEFAULT_CHAT_ID=123456789
TELEGRAM_CHANNEL_ID=@your_channel
FOOTBALL_API_BOOKMAKER=6
FOOTBALL_MAX_FIXTURES=120
TELEGRAM_OWNER_ID=123456789
TELEGRAM_ADMIN_IDS=987654321,111111111
```

2. Install dependencies (Python 3.11+ recommended):

```bash
python -m venv .venv
source .venv/bin/activate
pip install -r python_bot/requirements.txt
```

3. Run a dry run for today (no Telegram message is sent):

```bash
python -m python_bot.main --dry-run --env .env
```

4. Send the formatted predictions to Telegram:

```bash
python -m python_bot.main --env .env
```

Use `--date YYYY-MM-DD` to backfill a specific day, `--chat-id` to override the destination, and `--output` to export the raw JSON payload.

The bot shares the competition metadata stored in `shared/competitions.json`, which is extracted directly from the TypeScript implementation.

## Execução automática diária

Uma rotina para enviar o relatório principal todos os dias às 00:10 está disponível no módulo `python_bot.scheduler`:

```bash
python -m python_bot.scheduler --env .env --timezone Europe/Lisbon --time 00:10
```

Argumentos úteis:

- `--chat-id`: substitui o chat padrão configurado no `.env`.
- `--run-immediately`: dispara uma execução assim que o script inicia, além do agendamento diário.
- `--time HH:MM`: ajusta o horário alvo (padrão `00:10`).
- `--timezone`: fuso IANA usado para calcular o horário local (padrão `UTC`).

> Os relatórios automáticos ignoram partidas que permaneçam com probabilidades zeradas, evitando mensagens com "0%" no Telegram.

## Monitor de jogos ao vivo

Para receber alertas em tempo real quando surgirem novas recomendações durante as partidas, utilize o módulo `python_bot.live_monitor`:

```bash
python -m python_bot.live_monitor --env .env --interval 120 --min-confidence medium
<<<<<<< HEAD
```

O monitor consulta a API a cada `--interval` segundos (mínimo 30s), analisa os jogos em andamento e envia notificações quando surgir uma recomendação inédita, quando a confiança subir para o patamar configurado (`low`, `medium`, `high`) **ou** sempre que um novo golo for marcado. Use `--dry-run` para testar no terminal sem enviar mensagens e `--chat-id` para direcionar os alertas para um destino específico. Ajuste o intervalo conforme o limite da sua API; valores entre 60 e 180 segundos equilibram bem resposta rápida e consumo de requests.

Para manter o monitor sempre disponível num servidor Linux com systemd:

1. Ajuste `scripts/live_monitor.service.example` com os caminhos da sua `venv` e do `.env`.
2. Copie o ficheiro e ative o serviço:

   ```bash
   sudo cp scripts/live_monitor.service.example /etc/systemd/system/futebol-live-monitor.service
   sudo systemctl daemon-reload
   sudo systemctl enable --now futebol-live-monitor.service
   ```

O serviço reinicia automaticamente o monitor em caso de falha ou reboot.

## Iniciar monitor + relatório diário + comandos privados com um único processo

Se quiser deixar os alertas ao vivo, o relatório diário e o comando `/insight` disponíveis sem abrir várias shells, utilize o orquestrador incluído em `python_bot.runner`:

```bash
python -m python_bot.runner start --env .env --interval 120 --min-confidence medium --daily-time 09:30 --daily-timezone Europe/Lisbon
```

O comando acima inicia o monitor contínuo, o listener de comandos privados e o scheduler diário simultaneamente. Os três serviços são reiniciados automaticamente em caso de falha e podem ser encerrados com `Ctrl+C`. Opções úteis:

- `--daily-time` / `--daily-timezone`: ajustam o horário e o fuso utilizados pelo relatório diário (padrão `00:10 UTC`).
- `--daily-chat-id`: envia o relatório diário para um destino diferente dos alertas ao vivo.
- `--daily-run-immediately`: dispara o relatório assim que o runner sobe, além do horário agendado.
- `--no-live`, `--no-owner`, `--no-daily`: iniciam somente os componentes desejados.
- `--restart-delay`: controla a pausa antes de reiniciar um serviço que caiu (padrão 15s).
- `--owner-poll-interval`: define a cadência de leitura de mensagens privadas (padrão 5s).

Para uma experiência "liga tudo" basta invocar o script auxiliar:

```bash
bash scripts/ligxyz.sh --env .env --interval 120 --min-confidence medium --daily-time 09:30 --daily-timezone Europe/Lisbon
```

Ele ativa automaticamente a `venv` localizada em `.venv` (quando existir) e chama o runner com os parâmetros fornecidos, mantendo o bot ligado mesmo após fechar o terminal.

## Mantendo o monitor ligado depois de fechar o terminal

Caso esteja numa VPS, Replit ou qualquer ambiente em que fechar o navegador encerra a sessão interativa, use uma das abordagens abaixo para manter o processo ativo:

### `tmux` / `screen`

```bash
tmux new -s futebol
python -m python_bot.live_monitor --env /caminho/.env --interval 120 --min-confidence medium
# Pressione Ctrl+B depois D para destacar e deixar rodando
```

Para voltar, use `tmux attach -t futebol`. O mesmo fluxo funciona com `screen` (`screen -S futebol` … `Ctrl+A` + `D`).

### `nohup`

```bash
nohup python -m python_bot.live_monitor --env /caminho/.env --interval 120 --min-confidence medium > monitor.log 2>&1 &
```

O comando continua ativo mesmo após encerrar a shell, e os logs ficam em `monitor.log`. Verifique o processo com `ps aux | grep live_monitor` e encerre usando `kill <PID>` quando desejar.

### Replit (sempre on)

1. No painel **Run**, configure o comando para `python -m python_bot.live_monitor --env .env --interval 120 --min-confidence medium`.
2. Cadastre as variáveis na aba **Secrets**.
3. Ative um ping externo (UptimeRobot, BetterStack etc.) ou contrate o plano Always On para evitar que o container hiberne.
4. Use a aba **Shell** apenas para depuração; mesmo que feche o navegador, o processo configurado no botão Run continuará ativo.

## Comando `/insight` e pesquisas manuais

O listener privado (`python_bot.owner_command`) continua disponível para atender pedidos específicos via Telegram. Configure `TELEGRAM_OWNER_ID` e/ou `TELEGRAM_ADMIN_IDS` no `.env` e, após iniciar o runner ou o comando individual, envie mensagens como:

```
/insight portugal
/insight porto-benfica
```

O bot agora prioriza correspondências exatas, seleções nacionais e equipas cujo país coincide com o termo pesquisado, tornando mais fácil obter jogos da selecção portuguesa ou de equipas com nomes parecidos. Caso o adversário seja omitido, ele procura automaticamente o próximo jogo agendado pela equipa encontrada.
=======
```

O monitor consulta a API a cada `--interval` segundos (mínimo 30s), analisa os jogos em andamento e envia notificações quando surgir uma recomendação inédita, quando a confiança subir para o patamar configurado (`low`, `medium`, `high`) **ou** sempre que um novo golo for marcado. Use `--dry-run` para testar no terminal sem enviar mensagens e `--chat-id` para direcionar os alertas para um destino específico.

Para manter o monitor sempre disponível num servidor Linux com systemd:

1. Ajuste `scripts/live_monitor.service.example` com os caminhos da sua `venv` e do `.env`.
2. Copie o ficheiro e ative o serviço:

   ```bash
   sudo cp scripts/live_monitor.service.example /etc/systemd/system/futebol-live-monitor.service
   sudo systemctl daemon-reload
   sudo systemctl enable --now futebol-live-monitor.service
   ```

O serviço reinicia automaticamente o monitor em caso de falha ou reboot.
>>>>>>> a3a88bf1
<|MERGE_RESOLUTION|>--- conflicted
+++ resolved
@@ -65,89 +65,6 @@
 
 ```bash
 python -m python_bot.live_monitor --env .env --interval 120 --min-confidence medium
-<<<<<<< HEAD
-```
-
-O monitor consulta a API a cada `--interval` segundos (mínimo 30s), analisa os jogos em andamento e envia notificações quando surgir uma recomendação inédita, quando a confiança subir para o patamar configurado (`low`, `medium`, `high`) **ou** sempre que um novo golo for marcado. Use `--dry-run` para testar no terminal sem enviar mensagens e `--chat-id` para direcionar os alertas para um destino específico. Ajuste o intervalo conforme o limite da sua API; valores entre 60 e 180 segundos equilibram bem resposta rápida e consumo de requests.
-
-Para manter o monitor sempre disponível num servidor Linux com systemd:
-
-1. Ajuste `scripts/live_monitor.service.example` com os caminhos da sua `venv` e do `.env`.
-2. Copie o ficheiro e ative o serviço:
-
-   ```bash
-   sudo cp scripts/live_monitor.service.example /etc/systemd/system/futebol-live-monitor.service
-   sudo systemctl daemon-reload
-   sudo systemctl enable --now futebol-live-monitor.service
-   ```
-
-O serviço reinicia automaticamente o monitor em caso de falha ou reboot.
-
-## Iniciar monitor + relatório diário + comandos privados com um único processo
-
-Se quiser deixar os alertas ao vivo, o relatório diário e o comando `/insight` disponíveis sem abrir várias shells, utilize o orquestrador incluído em `python_bot.runner`:
-
-```bash
-python -m python_bot.runner start --env .env --interval 120 --min-confidence medium --daily-time 09:30 --daily-timezone Europe/Lisbon
-```
-
-O comando acima inicia o monitor contínuo, o listener de comandos privados e o scheduler diário simultaneamente. Os três serviços são reiniciados automaticamente em caso de falha e podem ser encerrados com `Ctrl+C`. Opções úteis:
-
-- `--daily-time` / `--daily-timezone`: ajustam o horário e o fuso utilizados pelo relatório diário (padrão `00:10 UTC`).
-- `--daily-chat-id`: envia o relatório diário para um destino diferente dos alertas ao vivo.
-- `--daily-run-immediately`: dispara o relatório assim que o runner sobe, além do horário agendado.
-- `--no-live`, `--no-owner`, `--no-daily`: iniciam somente os componentes desejados.
-- `--restart-delay`: controla a pausa antes de reiniciar um serviço que caiu (padrão 15s).
-- `--owner-poll-interval`: define a cadência de leitura de mensagens privadas (padrão 5s).
-
-Para uma experiência "liga tudo" basta invocar o script auxiliar:
-
-```bash
-bash scripts/ligxyz.sh --env .env --interval 120 --min-confidence medium --daily-time 09:30 --daily-timezone Europe/Lisbon
-```
-
-Ele ativa automaticamente a `venv` localizada em `.venv` (quando existir) e chama o runner com os parâmetros fornecidos, mantendo o bot ligado mesmo após fechar o terminal.
-
-## Mantendo o monitor ligado depois de fechar o terminal
-
-Caso esteja numa VPS, Replit ou qualquer ambiente em que fechar o navegador encerra a sessão interativa, use uma das abordagens abaixo para manter o processo ativo:
-
-### `tmux` / `screen`
-
-```bash
-tmux new -s futebol
-python -m python_bot.live_monitor --env /caminho/.env --interval 120 --min-confidence medium
-# Pressione Ctrl+B depois D para destacar e deixar rodando
-```
-
-Para voltar, use `tmux attach -t futebol`. O mesmo fluxo funciona com `screen` (`screen -S futebol` … `Ctrl+A` + `D`).
-
-### `nohup`
-
-```bash
-nohup python -m python_bot.live_monitor --env /caminho/.env --interval 120 --min-confidence medium > monitor.log 2>&1 &
-```
-
-O comando continua ativo mesmo após encerrar a shell, e os logs ficam em `monitor.log`. Verifique o processo com `ps aux | grep live_monitor` e encerre usando `kill <PID>` quando desejar.
-
-### Replit (sempre on)
-
-1. No painel **Run**, configure o comando para `python -m python_bot.live_monitor --env .env --interval 120 --min-confidence medium`.
-2. Cadastre as variáveis na aba **Secrets**.
-3. Ative um ping externo (UptimeRobot, BetterStack etc.) ou contrate o plano Always On para evitar que o container hiberne.
-4. Use a aba **Shell** apenas para depuração; mesmo que feche o navegador, o processo configurado no botão Run continuará ativo.
-
-## Comando `/insight` e pesquisas manuais
-
-O listener privado (`python_bot.owner_command`) continua disponível para atender pedidos específicos via Telegram. Configure `TELEGRAM_OWNER_ID` e/ou `TELEGRAM_ADMIN_IDS` no `.env` e, após iniciar o runner ou o comando individual, envie mensagens como:
-
-```
-/insight portugal
-/insight porto-benfica
-```
-
-O bot agora prioriza correspondências exatas, seleções nacionais e equipas cujo país coincide com o termo pesquisado, tornando mais fácil obter jogos da selecção portuguesa ou de equipas com nomes parecidos. Caso o adversário seja omitido, ele procura automaticamente o próximo jogo agendado pela equipa encontrada.
-=======
 ```
 
 O monitor consulta a API a cada `--interval` segundos (mínimo 30s), analisa os jogos em andamento e envia notificações quando surgir uma recomendação inédita, quando a confiança subir para o patamar configurado (`low`, `medium`, `high`) **ou** sempre que um novo golo for marcado. Use `--dry-run` para testar no terminal sem enviar mensagens e `--chat-id` para direcionar os alertas para um destino específico.
@@ -163,5 +80,4 @@
    sudo systemctl enable --now futebol-live-monitor.service
    ```
 
-O serviço reinicia automaticamente o monitor em caso de falha ou reboot.
->>>>>>> a3a88bf1
+O serviço reinicia automaticamente o monitor em caso de falha ou reboot.