--- conflicted
+++ resolved
@@ -65,11 +65,7 @@
 python -m python_bot.live_monitor --env .env --interval 120 --min-confidence medium
 ```
 
-<<<<<<< HEAD
-O monitor consulta a API a cada `--interval` segundos (mínimo 30s), analisa os jogos em andamento e envia notificações quando surgir uma recomendação inédita, quando a confiança subir para o patamar configurado (`low`, `medium`, `high`) **ou** sempre que um novo golo for marcado. Use `--dry-run` para testar no terminal sem enviar mensagens e `--chat-id` para direcionar os alertas para um destino específico. Ajuste o intervalo conforme o limite da sua API; valores entre 60 e 180 segundos equilibram bem resposta rápida e consumo de requests.
-=======
 O monitor consulta a API a cada `--interval` segundos (mínimo 30s), analisa os jogos em andamento e envia notificações quando surgir uma recomendação inédita, quando a confiança subir para o patamar configurado (`low`, `medium`, `high`) **ou** sempre que um novo golo for marcado. Use `--dry-run` para testar no terminal sem enviar mensagens e `--chat-id` para direcionar os alertas para um destino específico.
->>>>>>> f22b17c4
 
 Para manter o monitor sempre disponível num servidor Linux com systemd:
 
@@ -82,37 +78,4 @@
    sudo systemctl enable --now futebol-live-monitor.service
    ```
 
-<<<<<<< HEAD
-O serviço reinicia automaticamente o monitor em caso de falha ou reboot.
-
-## Mantendo o monitor ligado depois de fechar o terminal
-
-Caso esteja numa VPS, Replit ou qualquer ambiente em que fechar o navegador encerra a sessão interativa, use uma das abordagens abaixo para manter o processo ativo:
-
-### `tmux` / `screen`
-
-```bash
-tmux new -s futebol
-python -m python_bot.live_monitor --env /caminho/.env --interval 120 --min-confidence medium
-# Pressione Ctrl+B depois D para destacar e deixar rodando
-```
-
-Para voltar, use `tmux attach -t futebol`. O mesmo fluxo funciona com `screen` (`screen -S futebol` … `Ctrl+A` + `D`).
-
-### `nohup`
-
-```bash
-nohup python -m python_bot.live_monitor --env /caminho/.env --interval 120 --min-confidence medium > monitor.log 2>&1 &
-```
-
-O comando continua ativo mesmo após encerrar a shell, e os logs ficam em `monitor.log`. Verifique o processo com `ps aux | grep live_monitor` e encerre usando `kill <PID>` quando desejar.
-
-### Replit (sempre on)
-
-1. No painel **Run**, configure o comando para `python -m python_bot.live_monitor --env .env --interval 120 --min-confidence medium`.
-2. Cadastre as variáveis na aba **Secrets**.
-3. Ative um ping externo (UptimeRobot, BetterStack etc.) ou contrate o plano Always On para evitar que o container hiberne.
-4. Use a aba **Shell** apenas para depuração; mesmo que feche o navegador, o processo configurado no botão Run continuará ativo.
-=======
-O serviço reinicia automaticamente o monitor em caso de falha ou reboot.
->>>>>>> f22b17c4
+O serviço reinicia automaticamente o monitor em caso de falha ou reboot.