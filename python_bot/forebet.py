from __future__ import annotations

import logging
import re
import unicodedata
from html import unescape
from dataclasses import dataclass
from datetime import datetime
<<<<<<< HEAD
from typing import Dict, Optional, Sequence
=======
from typing import Dict, Optional, cast
>>>>>>> 55b012b3

import requests

try:  # pragma: no cover - optional dependency handling
    from bs4 import BeautifulSoup  # type: ignore
except ModuleNotFoundError:  # pragma: no cover - graceful degradation when bs4 missing
    BeautifulSoup = None  # type: ignore[assignment]


FOREBET_URL_TEMPLATE = "https://www.forebet.com/en/football-tips-and-predictions-for-{slug}"


@dataclass
class ForebetProbabilities:
    home: int
    draw: int
    away: int
    over25: Optional[int] = None
    under25: Optional[int] = None
    btts_yes: Optional[int] = None
    btts_no: Optional[int] = None


def _normalize_team(name: Optional[str]) -> str:
    if not name:
        return ""
    text = unicodedata.normalize("NFD", str(name))
    text = "".join(ch for ch in text if unicodedata.category(ch) != "Mn")
    text = re.sub(r"[^a-z0-9]+", " ", text.lower()).strip()
    return text


def _build_key(home: Optional[str], away: Optional[str]) -> str:
    return f"{_normalize_team(home)}|{_normalize_team(away)}"


def _parse_percentage(value: Optional[str]) -> Optional[int]:
    if not value:
        return None
    match = re.search(r"(-?\d+(?:\.\d+)?)\s*%", value)
    if not match:
        return None
    try:
        return max(0, min(100, round(float(match.group(1)))))
    except ValueError:
        return None


def _decode_html_fragment(fragment: str) -> str:
    text = re.sub(r"<br\s*/?>", " ", fragment)
    text = re.sub(r"<[^>]+>", " ", text)
    text = unescape(text)
    text = re.sub(r"\s+", " ", text)
    return text.strip()


class ForebetClient:
    """Lightweight scraper for Forebet daily predictions."""

    def __init__(self, logger: Optional[logging.Logger] = None) -> None:
        self._session = requests.Session()
        self._session.headers.update(
            {
                "User-Agent": (
                    "Mozilla/5.0 (X11; Linux x86_64) AppleWebKit/537.36 "
                    "(KHTML, like Gecko) Chrome/126.0.0.0 Safari/537.36"
                ),
                "Accept": "text/html,application/xhtml+xml,application/xml;q=0.9,image/avif,image/webp,*/*;q=0.8",
                "Accept-Language": "en-US,en;q=0.9",
                "Cache-Control": "no-cache",
                "Pragma": "no-cache",
                "Connection": "keep-alive",
                "Referer": "https://www.forebet.com/en/football-predictions",
            }
        )
        self._mobile_headers = {
            "User-Agent": (
                "Mozilla/5.0 (Linux; Android 13; Pixel 6) AppleWebKit/537.36 "
                "(KHTML, like Gecko) Chrome/126.0.0.0 Mobile Safari/537.36"
            ),
            "Accept": "text/html,application/xhtml+xml,application/xml;q=0.9,image/avif,image/webp,*/*;q=0.8",
            "Accept-Language": "en-US,en;q=0.9",
            "Cache-Control": "no-cache",
            "Pragma": "no-cache",
            "Connection": "keep-alive",
            "Referer": "https://m.forebet.com/en/football-predictions",
        }
        self._cache: Dict[str, Dict[str, ForebetProbabilities]] = {}
        self._bs4_warning_emitted = False
        self._logger = logger or logging.getLogger(__name__)

    def _get_slug(self, date: datetime) -> str:
        today = datetime.utcnow().date()
        if date.date() == today:
            return "today"
        return date.strftime("%Y-%m-%d")

    def _load_page(self, date: datetime) -> Optional[str]:
        slug = self._get_slug(date)
        url = FOREBET_URL_TEMPLATE.format(slug=slug)
        try:
            response = self._session.get(url, timeout=30)
            if response.status_code == 200:
                return response.text

            if response.status_code == 403:
                mobile_url = url.replace("www.forebet.com", "m.forebet.com")
                mobile_response = self._session.get(mobile_url, headers=self._mobile_headers, timeout=30)
                if mobile_response.status_code == 200:
                    self._logger.info(
                        "Forebet mobile fallback used successfully",
                        extra={"url": mobile_url},
                    )
                    return mobile_response.text

            self._logger.warning(
                "Forebet request failed",
                extra={"url": url, "status": response.status_code},
            )
            return None
        except Exception as exc:  # noqa: BLE001
            self._logger.warning("Unable to fetch Forebet page", extra={"error": str(exc), "url": url})
            return None

    def _parse_match_table(self, html: str) -> Dict[str, ForebetProbabilities]:
        if BeautifulSoup is not None:
            return self._parse_with_bs4(html)

        if not self._bs4_warning_emitted:
            self._logger.warning(
                "BeautifulSoup is not installed; falling back to regex-based Forebet parser"
            )
            self._bs4_warning_emitted = True

        return self._parse_without_bs4(html)

    def _parse_with_bs4(self, html: str) -> Dict[str, ForebetProbabilities]:
        assert BeautifulSoup is not None  # for type checkers
        soup = BeautifulSoup(html, "html.parser")
        tables = soup.select("table")
        results: Dict[str, ForebetProbabilities] = {}

        for table in tables:
            rows = table.find_all("tr")
            for row in rows:
                cells = row.find_all("td")
                if len(cells) < 3:
                    continue

                # Attempt to locate team names
                home_cell = row.find(class_=re.compile(r"home|tnms|team1", re.IGNORECASE))
                away_cell = row.find(class_=re.compile(r"away|tnms2|team2", re.IGNORECASE))
                home_team = home_cell.get_text(strip=True) if home_cell else None
                away_team = away_cell.get_text(strip=True) if away_cell else None

                if not home_team or not away_team:
                    # fallback: assume first text-dominant cells are teams
                    text_cells = [
                        cell.get_text(" ", strip=True)
                        for cell in cells
                        if len(cell.get_text(strip=True)) > 0
                    ]
                    if len(text_cells) >= 3:
                        home_team = home_team or text_cells[1]
                        away_team = away_team or text_cells[2]

<<<<<<< HEAD
                percentages: list[int] = []
                for cell in cells:
                    percent = _parse_percentage(cell.get_text(" ", strip=True))
                    if percent is not None:
                        percentages.append(percent)

                self._add_prediction(results, home_team, away_team, percentages)

        return results

    def _parse_without_bs4(self, html: str) -> Dict[str, ForebetProbabilities]:
        table_pattern = re.compile(r"<tr[^>]*>([\\s\\S]*?)</tr>", re.IGNORECASE)
        cell_pattern = re.compile(r"<td[^>]*>([\\s\\S]*?)</td>", re.IGNORECASE)
        home_pattern = re.compile(
            r'class="[^"]*(?:home|tnms|team1)[^"]*"[^>]*>([\\s\\S]*?)</td>',
            re.IGNORECASE,
        )
        away_pattern = re.compile(
            r'class="[^"]*(?:away|tnms2|team2)[^"]*"[^>]*>([\\s\\S]*?)</td>',
            re.IGNORECASE,
        )

        results: Dict[str, ForebetProbabilities] = {}

=======
                self._add_prediction(results, home_team, away_team, [
                    _parse_percentage(cell.get_text(" ", strip=True)) for cell in cells
                ])

        return results

    def _parse_without_bs4(self, html: str) -> Dict[str, ForebetProbabilities]:
        table_pattern = re.compile(r"<tr[^>]*>([\\s\\S]*?)</tr>", re.IGNORECASE)
        cell_pattern = re.compile(r"<td[^>]*>([\\s\\S]*?)</td>", re.IGNORECASE)
        home_pattern = re.compile(
            r'class="[^"]*(?:home|tnms|team1)[^"]*"[^>]*>([\\s\\S]*?)</td>',
            re.IGNORECASE,
        )
        away_pattern = re.compile(
            r'class="[^"]*(?:away|tnms2|team2)[^"]*"[^>]*>([\\s\\S]*?)</td>',
            re.IGNORECASE,
        )

        results: Dict[str, ForebetProbabilities] = {}

>>>>>>> 55b012b3
        for row_match in table_pattern.finditer(html):
            row_html = row_match.group(1)
            cells = cell_pattern.findall(row_html)
            if len(cells) < 3:
                continue

            home_match = home_pattern.search(row_html)
            away_match = away_pattern.search(row_html)
            home_team = _decode_html_fragment(home_match.group(1)) if home_match else ""
            away_team = _decode_html_fragment(away_match.group(1)) if away_match else ""

            if not home_team or not away_team:
                decoded_cells = [_decode_html_fragment(cell) for cell in cells]
                if len(decoded_cells) >= 3:
                    home_team = home_team or decoded_cells[1]
                    away_team = away_team or decoded_cells[2]

<<<<<<< HEAD
            percentages: list[int] = []
            for cell in cells:
                percent = _parse_percentage(_decode_html_fragment(cell))
                if percent is not None:
                    percentages.append(percent)

=======
            percentages = [_parse_percentage(_decode_html_fragment(cell)) for cell in cells]
>>>>>>> 55b012b3
            self._add_prediction(results, home_team, away_team, percentages)

        return results

    def _add_prediction(
        self,
        results: Dict[str, ForebetProbabilities],
        home_team: Optional[str],
        away_team: Optional[str],
<<<<<<< HEAD
        percentages: Sequence[int],
=======
        percentages: list[Optional[int]],
>>>>>>> 55b012b3
    ) -> None:
        if not home_team or not away_team:
            return

        if len(percentages) < 3:
            return

<<<<<<< HEAD
=======
        first_three = percentages[:3]
        if any(value is None for value in first_three):
            return

>>>>>>> 55b012b3
        key = _build_key(home_team, away_team)
        if not key or key in results:
            return

<<<<<<< HEAD
        home_prob = percentages[0]
        draw_prob = percentages[1]
        away_prob = percentages[2]

        over_prob = under_prob = btts_yes = btts_no = None
        if len(percentages) >= 5:
            over_prob = percentages[3]
            under_prob = percentages[4]
        if len(percentages) >= 7:
=======
        home_prob = cast(int, first_three[0])
        draw_prob = cast(int, first_three[1])
        away_prob = cast(int, first_three[2])

        over_prob = under_prob = btts_yes = btts_no = None
        if len(percentages) >= 5 and percentages[3] is not None and percentages[4] is not None:
            over_prob = percentages[3]
            under_prob = percentages[4]
        if len(percentages) >= 7 and percentages[5] is not None and percentages[6] is not None:
>>>>>>> 55b012b3
            btts_yes = percentages[5]
            btts_no = percentages[6]

        results[key] = ForebetProbabilities(
            home=home_prob,
            draw=draw_prob,
            away=away_prob,
            over25=over_prob,
            under25=under_prob,
            btts_yes=btts_yes,
            btts_no=btts_no,
        )

    def _load_predictions(self, date: datetime) -> Dict[str, ForebetProbabilities]:
        iso = date.strftime("%Y-%m-%d")
        if iso in self._cache:
            return self._cache[iso]

        html = self._load_page(date)
        if not html:
            self._cache[iso] = {}
            return {}

        parsed = self._parse_match_table(html)
        self._cache[iso] = parsed
        return parsed

    def get_probabilities(
        self, date: datetime, home_team: Optional[str], away_team: Optional[str]
    ) -> Optional[ForebetProbabilities]:
        if not home_team or not away_team:
            return None

        predictions = self._load_predictions(date)
        if not predictions:
            return None

        key = _build_key(home_team, away_team)
        data = predictions.get(key)
        if data:
            return data

        reverse = predictions.get(_build_key(away_team, home_team))
        if reverse:
            return ForebetProbabilities(
                home=reverse.away,
                draw=reverse.draw,
                away=reverse.home,
                over25=reverse.over25,
                under25=reverse.under25,
                btts_yes=reverse.btts_yes,
                btts_no=reverse.btts_no,
            )

        return None<|MERGE_RESOLUTION|>--- conflicted
+++ resolved
@@ -6,11 +6,7 @@
 from html import unescape
 from dataclasses import dataclass
 from datetime import datetime
-<<<<<<< HEAD
-from typing import Dict, Optional, Sequence
-=======
 from typing import Dict, Optional, cast
->>>>>>> 55b012b3
 
 import requests
 
@@ -177,14 +173,9 @@
                         home_team = home_team or text_cells[1]
                         away_team = away_team or text_cells[2]
 
-<<<<<<< HEAD
-                percentages: list[int] = []
-                for cell in cells:
-                    percent = _parse_percentage(cell.get_text(" ", strip=True))
-                    if percent is not None:
-                        percentages.append(percent)
-
-                self._add_prediction(results, home_team, away_team, percentages)
+                self._add_prediction(results, home_team, away_team, [
+                    _parse_percentage(cell.get_text(" ", strip=True)) for cell in cells
+                ])
 
         return results
 
@@ -202,28 +193,6 @@
 
         results: Dict[str, ForebetProbabilities] = {}
 
-=======
-                self._add_prediction(results, home_team, away_team, [
-                    _parse_percentage(cell.get_text(" ", strip=True)) for cell in cells
-                ])
-
-        return results
-
-    def _parse_without_bs4(self, html: str) -> Dict[str, ForebetProbabilities]:
-        table_pattern = re.compile(r"<tr[^>]*>([\\s\\S]*?)</tr>", re.IGNORECASE)
-        cell_pattern = re.compile(r"<td[^>]*>([\\s\\S]*?)</td>", re.IGNORECASE)
-        home_pattern = re.compile(
-            r'class="[^"]*(?:home|tnms|team1)[^"]*"[^>]*>([\\s\\S]*?)</td>',
-            re.IGNORECASE,
-        )
-        away_pattern = re.compile(
-            r'class="[^"]*(?:away|tnms2|team2)[^"]*"[^>]*>([\\s\\S]*?)</td>',
-            re.IGNORECASE,
-        )
-
-        results: Dict[str, ForebetProbabilities] = {}
-
->>>>>>> 55b012b3
         for row_match in table_pattern.finditer(html):
             row_html = row_match.group(1)
             cells = cell_pattern.findall(row_html)
@@ -241,16 +210,7 @@
                     home_team = home_team or decoded_cells[1]
                     away_team = away_team or decoded_cells[2]
 
-<<<<<<< HEAD
-            percentages: list[int] = []
-            for cell in cells:
-                percent = _parse_percentage(_decode_html_fragment(cell))
-                if percent is not None:
-                    percentages.append(percent)
-
-=======
             percentages = [_parse_percentage(_decode_html_fragment(cell)) for cell in cells]
->>>>>>> 55b012b3
             self._add_prediction(results, home_team, away_team, percentages)
 
         return results
@@ -260,11 +220,7 @@
         results: Dict[str, ForebetProbabilities],
         home_team: Optional[str],
         away_team: Optional[str],
-<<<<<<< HEAD
-        percentages: Sequence[int],
-=======
         percentages: list[Optional[int]],
->>>>>>> 55b012b3
     ) -> None:
         if not home_team or not away_team:
             return
@@ -272,28 +228,14 @@
         if len(percentages) < 3:
             return
 
-<<<<<<< HEAD
-=======
         first_three = percentages[:3]
         if any(value is None for value in first_three):
             return
 
->>>>>>> 55b012b3
         key = _build_key(home_team, away_team)
         if not key or key in results:
             return
 
-<<<<<<< HEAD
-        home_prob = percentages[0]
-        draw_prob = percentages[1]
-        away_prob = percentages[2]
-
-        over_prob = under_prob = btts_yes = btts_no = None
-        if len(percentages) >= 5:
-            over_prob = percentages[3]
-            under_prob = percentages[4]
-        if len(percentages) >= 7:
-=======
         home_prob = cast(int, first_three[0])
         draw_prob = cast(int, first_three[1])
         away_prob = cast(int, first_three[2])
@@ -303,7 +245,6 @@
             over_prob = percentages[3]
             under_prob = percentages[4]
         if len(percentages) >= 7 and percentages[5] is not None and percentages[6] is not None:
->>>>>>> 55b012b3
             btts_yes = percentages[5]
             btts_no = percentages[6]
 
