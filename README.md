--- conflicted
+++ resolved
@@ -73,14 +73,6 @@
    python -m python_bot.live_monitor --env .env --interval 120 --min-confidence medium
    ```
    Esse processo consulta os jogos em andamento a cada `--interval` segundos (mínimo 30s) e dispara imediatamente qualquer nova análise ou aumento de confiança. Ele é o comando indicado para manter avisos em tempo real sem depender de um loop com `sleep 3600`.
-<<<<<<< HEAD
-6. **Ligue tudo com um único comando (`live_monitor` + `/insight`):**
-   ```bash
-   python -m python_bot.runner start --env .env --interval 120 --min-confidence medium
-   ```
-   O runner inicia o monitor ao vivo e o listener de comandos privados simultaneamente, reiniciando cada serviço se ele falhar. Prefere outra alcunha? Use o atalho `bash scripts/ligxyz.sh --env .env` para obter o mesmo resultado.
-=======
->>>>>>> 097da271
 
 ### Node.js
 
@@ -120,11 +112,7 @@
    * `/insight city` → procura o próximo jogo do Manchester City e gera análise completa.
    * `/insight city-psg` → foca no confronto directo entre City e PSG.
 
-<<<<<<< HEAD
-O bot devolve as probabilidades calculadas, recomendações do modelo, notas PK e, se configurado, um resumo em linguagem natural vindo do ChatGPT. A pesquisa foi aprimorada para privilegiar correspondências exatas, seleções nacionais e equipas cujo país combine com o termo pesquisado — por exemplo, `/insight portugal` encontra automaticamente o próximo jogo da selecção. Todos os IDs listados em `TELEGRAM_OWNER_ID` e `TELEGRAM_ADMIN_IDS` podem usar o comando; pedidos de outros utilizadores são recusados automaticamente.
-=======
 O bot devolve as probabilidades calculadas, recomendações do modelo, notas PK e, se configurado, um resumo em linguagem natural vindo do ChatGPT. Todos os IDs listados em `TELEGRAM_OWNER_ID` e `TELEGRAM_ADMIN_IDS` podem usar o comando; pedidos de outros utilizadores são recusados automaticamente.
->>>>>>> 097da271
 
 ---
 
@@ -133,20 +121,11 @@
 Se quiser manter o bot emitindo alertas frequentes (ex.: a cada hora) enquanto seu PC está ligado:
 
 1. **Use o monitor contínuo:** rode `python -m python_bot.live_monitor --env /caminho/.env --interval 120 --min-confidence medium` para receber alertas assim que surgirem, sem aguardar 1 hora.
-<<<<<<< HEAD
-2. **Prefere iniciar tudo de uma vez?** Rode `bash scripts/ligxyz.sh --env /caminho/.env --interval 120` (ou diretamente `python -m python_bot.runner start ...`) para levantar o monitor e o listener `/insight` num único processo.
-3. **Execute dentro de `tmux`, `screen` ou `nohup`** para não depender da sessão aberta.
-   * `tmux new -s futebol` → execute o monitor → `Ctrl+B` seguido de `D` para destacar.
-   * `screen -S futebol` → execute o monitor → `Ctrl+A` seguido de `D` para destacar.
-   * `nohup python -m python_bot.live_monitor --env /caminho/.env --interval 120 --min-confidence medium > monitor.log 2>&1 &` para deixar rodando em segundo plano com log.
-4. **Configure o sistema para iniciar com o computador:**
-=======
 2. **Execute dentro de `tmux`, `screen` ou `nohup`** para não depender da sessão aberta.
    * `tmux new -s futebol` → execute o monitor → `Ctrl+B` seguido de `D` para destacar.
    * `screen -S futebol` → execute o monitor → `Ctrl+A` seguido de `D` para destacar.
    * `nohup python -m python_bot.live_monitor --env /caminho/.env --interval 120 --min-confidence medium > monitor.log 2>&1 &` para deixar rodando em segundo plano com log.
 3. **Configure o sistema para iniciar com o computador:**
->>>>>>> 097da271
    * Linux (systemd): use o ficheiro de exemplo `scripts/live_monitor.service.example`, ajuste os caminhos e copie para `/etc/systemd/system/futebol-bot-live.service`.
    * Windows: use o [NSSM](https://nssm.cc/) para transformar o comando em serviço.
 
