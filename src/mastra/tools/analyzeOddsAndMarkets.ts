import { createTool } from "@mastra/core/tools";
import type { IMastraLogger } from "@mastra/core/logger";
import { z } from "zod";

import {
  COMPETITION_REGIONS,
  REGION_LABEL,
  REGION_ORDER,
} from "../constants/competitions";
import type { CompetitionRegion } from "../constants/competitions";

type AnalyzedMatch = any & {
  competition?: {
    region?: string;
  };
  confidence: "low" | "medium" | "high";
  recommendedBets: string[];
  analysisNotes?: string[];
};

type TeamFormSummary = {
  currentStreak?: { type?: string; count?: number } | null;
  recentRecord?: string;
  avgGoalsFor?: number;
  avgGoalsAgainst?: number;
  goalDifferenceAvg?: number;
  winRate?: number;
  drawRate?: number;
  lossRate?: number;
};

type HeadToHeadSummary = {
  homeWins?: number;
  awayWins?: number;
  draws?: number;
  avgGoalsTotal?: number;
} | null;

const normalizeMarketValue = (value: unknown): string => {
  if (value === undefined || value === null) {
    return "";
  }

  return value
    .toString()
    .normalize("NFD")
    .replace(/\p{Diacritic}/gu, "")
    .replace(/[,]/g, ".")
    .replace(/[()]/g, "")
    .trim()
    .toLowerCase()
    .replace(/\s+/g, " ");
};

const HOME_LABELS = new Set([
  "home",
  "1",
  "home team",
  "team 1",
  "1 home",
]);

const DRAW_LABELS = new Set([
  "draw",
  "x",
  "empate",
]);

const AWAY_LABELS = new Set([
  "away",
  "2",
  "away team",
  "team 2",
  "2 away",
]);

const YES_LABELS = new Set([
  "yes",
  "sim",
  "y",
  "s",
]);

const NO_LABELS = new Set([
  "no",
  "nao",
  "n",
]);

const isOver25Label = (value: unknown): boolean => {
  const normalized = normalizeMarketValue(value);
  if (!normalized) return false;

  if (normalized.includes("over") || normalized.includes("mais de")) {
    return normalized.includes("2.5") || normalized.includes("25");
  }

  return false;
};

const isUnder25Label = (value: unknown): boolean => {
  const normalized = normalizeMarketValue(value);
  if (!normalized) return false;

  if (normalized.includes("under") || normalized.includes("menos de")) {
    return normalized.includes("2.5") || normalized.includes("25");
  }

  return false;
<<<<<<< HEAD
=======
};

const normalizeMarketValue = (value: unknown): string => {
  if (value === undefined || value === null) {
    return "";
  }

  return value
    .toString()
    .normalize("NFD")
    .replace(/\p{Diacritic}/gu, "")
    .replace(/[,]/g, ".")
    .replace(/[()]/g, "")
    .trim()
    .toLowerCase()
    .replace(/\s+/g, " ");
};

const HOME_LABELS = new Set([
  "home",
  "1",
  "home team",
  "team 1",
  "1 home",
]);

const DRAW_LABELS = new Set([
  "draw",
  "x",
  "empate",
]);

const AWAY_LABELS = new Set([
  "away",
  "2",
  "away team",
  "team 2",
  "2 away",
]);

const YES_LABELS = new Set([
  "yes",
  "sim",
  "y",
  "s",
]);

const NO_LABELS = new Set([
  "no",
  "nao",
  "n",
]);

const isOver25Label = (value: unknown): boolean => {
  const normalized = normalizeMarketValue(value);
  if (!normalized) return false;

  if (normalized.includes("over") || normalized.includes("mais de")) {
    return normalized.includes("2.5") || normalized.includes("25");
  }

  return false;
};

const isUnder25Label = (value: unknown): boolean => {
  const normalized = normalizeMarketValue(value);
  if (!normalized) return false;

  if (normalized.includes("under") || normalized.includes("menos de")) {
    return normalized.includes("2.5") || normalized.includes("25");
  }

  return false;
>>>>>>> e930c5e6
};

const analyzeMatchOdds = ({
  matches,
  logger,
}: {
  matches: any[];
  logger?: IMastraLogger;
}) => {
  logger?.info("🔧 [AnalyzeOddsAndMarkets] Starting analysis", { matchCount: matches.length });

  const analyzedMatches: AnalyzedMatch[] = matches.map((match) => {
    logger?.info("📝 [AnalyzeOddsAndMarkets] Analyzing match", {
      homeTeam: match.teams.home.name,
      awayTeam: match.teams.away.name
    });

    const analysis: AnalyzedMatch = {
      ...match,
      predictions: {
        homeWinProbability: 0,
        drawProbability: 0,
        awayWinProbability: 0,
        over25Probability: 0,
        under25Probability: 0,
        bttsYesProbability: 0,
        bttsNoProbability: 0,
      },
      recommendedBets: [] as string[],
      confidence: "low" as "low" | "medium" | "high",
      analysisNotes: [] as string[],
    };

    if (!match.odds || match.odds.length === 0) {
      logger?.warn("📝 [AnalyzeOddsAndMarkets] No odds available for match", { 
        fixtureId: match.fixtureId 
      });
      return analysis;
    }

    try {
      // Find different betting markets
      const matchWinnerBet = match.odds.find((bet: any) => bet.name === "Match Winner");
      const overUnderBet = match.odds.find((bet: any) => bet.name === "Goals Over/Under");
      const bttsBet = match.odds.find((bet: any) => bet.name === "Both Teams Score");

      // Convert odds to probabilities (probability = 1 / decimal_odds)
      if (matchWinnerBet && matchWinnerBet.values) {
        const homeEntry = matchWinnerBet.values.find((v: any) => HOME_LABELS.has(normalizeMarketValue(v.value)));
        const drawEntry = matchWinnerBet.values.find((v: any) => DRAW_LABELS.has(normalizeMarketValue(v.value)));
        const awayEntry = matchWinnerBet.values.find((v: any) => AWAY_LABELS.has(normalizeMarketValue(v.value)));

        const homeOdd = parseFloat(homeEntry?.odd ?? "0");
        const drawOdd = parseFloat(drawEntry?.odd ?? "0");
        const awayOdd = parseFloat(awayEntry?.odd ?? "0");

        if (homeOdd > 0) analysis.predictions.homeWinProbability = Math.round((1 / homeOdd) * 100);
        if (drawOdd > 0) analysis.predictions.drawProbability = Math.round((1 / drawOdd) * 100);
        if (awayOdd > 0) analysis.predictions.awayWinProbability = Math.round((1 / awayOdd) * 100);

        logger?.info("📝 [AnalyzeOddsAndMarkets] 1X2 probabilities calculated", {
          home: analysis.predictions.homeWinProbability,
          draw: analysis.predictions.drawProbability,
          away: analysis.predictions.awayWinProbability
        });
      }

      // Over/Under 2.5 goals analysis
      if (overUnderBet && overUnderBet.values) {
        const overEntry = overUnderBet.values.find((v: any) => isOver25Label(v.value));
        const underEntry = overUnderBet.values.find((v: any) => isUnder25Label(v.value));

        const over25Odd = parseFloat(overEntry?.odd ?? "0");
        const under25Odd = parseFloat(underEntry?.odd ?? "0");

        if (over25Odd > 0) analysis.predictions.over25Probability = Math.round((1 / over25Odd) * 100);
        if (under25Odd > 0) analysis.predictions.under25Probability = Math.round((1 / under25Odd) * 100);

        logger?.info("📝 [AnalyzeOddsAndMarkets] Over/Under 2.5 probabilities calculated", {
          over25: analysis.predictions.over25Probability,
          under25: analysis.predictions.under25Probability
        });
      }

      // Both Teams to Score (BTTS) analysis
      if (bttsBet && bttsBet.values) {
        const yesEntry = bttsBet.values.find((v: any) => YES_LABELS.has(normalizeMarketValue(v.value)));
        const noEntry = bttsBet.values.find((v: any) => NO_LABELS.has(normalizeMarketValue(v.value)));

        const bttsYesOdd = parseFloat(yesEntry?.odd ?? "0");
        const bttsNoOdd = parseFloat(noEntry?.odd ?? "0");

        if (bttsYesOdd > 0) analysis.predictions.bttsYesProbability = Math.round((1 / bttsYesOdd) * 100);
        if (bttsNoOdd > 0) analysis.predictions.bttsNoProbability = Math.round((1 / bttsNoOdd) * 100);

        logger?.info("📝 [AnalyzeOddsAndMarkets] BTTS probabilities calculated", {
          bttsYes: analysis.predictions.bttsYesProbability,
          bttsNo: analysis.predictions.bttsNoProbability
        });
      }

      // Generate recommendations based on probability analysis
      const recommendations = [];
      let totalConfidence = 0;

      // Strong favorite (high probability)
      const maxProbability = Math.max(
        analysis.predictions.homeWinProbability,
        analysis.predictions.awayWinProbability
      );
      
      if (maxProbability >= 70) {
        const favoriteTeam = analysis.predictions.homeWinProbability > analysis.predictions.awayWinProbability 
          ? match.teams.home.name 
          : match.teams.away.name;
        recommendations.push(`🏆 Forte favorito: ${favoriteTeam} (${maxProbability}%)`);
        totalConfidence += 3;
      } else if (maxProbability >= 55) {
        const favoriteTeam = analysis.predictions.homeWinProbability > analysis.predictions.awayWinProbability 
          ? match.teams.home.name 
          : match.teams.away.name;
        recommendations.push(`✅ Favorito: ${favoriteTeam} (${maxProbability}%)`);
        totalConfidence += 2;
      }

      // Over/Under 2.5 recommendations
      if (analysis.predictions.over25Probability >= 60) {
        recommendations.push(`⚽ Over 2.5 golos (${analysis.predictions.over25Probability}%)`);
        totalConfidence += 2;
      } else if (analysis.predictions.under25Probability >= 60) {
        recommendations.push(`🛡️ Under 2.5 golos (${analysis.predictions.under25Probability}%)`);
        totalConfidence += 2;
      }

      // BTTS recommendations
      if (analysis.predictions.bttsYesProbability >= 60) {
        recommendations.push(`🥅 Ambos marcam: SIM (${analysis.predictions.bttsYesProbability}%)`);
        totalConfidence += 1;
      } else if (analysis.predictions.bttsNoProbability >= 60) {
        recommendations.push(`🚫 Ambos marcam: NÃO (${analysis.predictions.bttsNoProbability}%)`);
        totalConfidence += 1;
      }

      const notes: string[] = [];
      let qualitativeBoost = 0;

      const homeForm = (match.form?.home ?? null) as TeamFormSummary | null;
      const awayForm = (match.form?.away ?? null) as TeamFormSummary | null;
      const headToHead = (match.form?.headToHead ?? null) as HeadToHeadSummary;

      const summarizeRecord = (record?: string) => (record ?? "").slice(0, 5);

      if (homeForm?.currentStreak?.type === "win" && (homeForm.currentStreak.count ?? 0) >= 3) {
        notes.push(
          `Casa com ${homeForm.currentStreak.count} vitórias seguidas (${summarizeRecord(homeForm.recentRecord)})`,
        );
        qualitativeBoost += 1;
      }

      if (awayForm?.currentStreak?.type === "loss" && (awayForm.currentStreak.count ?? 0) >= 2) {
        notes.push(
          `Visitante sem vencer há ${awayForm.currentStreak.count} jogos (${summarizeRecord(awayForm.recentRecord)})`,
        );
        qualitativeBoost += 1;
      }

      const avgAttack = (homeForm?.avgGoalsFor ?? 0) + (awayForm?.avgGoalsFor ?? 0);
      if (avgAttack >= 3.2) {
        notes.push("Tendência de muitos golos (médias ofensivas altas nas últimas partidas)");
      } else if (avgAttack <= 2.0) {
        notes.push("Tendência de poucos golos nos últimos jogos das equipas");
      }

      if ((headToHead?.homeWins ?? 0) >= 3) {
        notes.push("Histórico recente favorável ao mandante no confronto direto");
        qualitativeBoost += 1;
      }

      if ((headToHead?.avgGoalsTotal ?? 0) >= 3) {
        notes.push("Confrontos diretos recentes com média superior a 3 golos");
      }

      analysis.analysisNotes = notes.slice(0, 3);

      const formCount = (homeForm ? 1 : 0) + (awayForm ? 1 : 0) || 1;
      const drawRate = ((homeForm?.drawRate ?? 0) + (awayForm?.drawRate ?? 0)) / formCount;
      const shouldBackfillProbabilities =
        analysis.predictions.homeWinProbability === 0 &&
        analysis.predictions.awayWinProbability === 0 &&
        analysis.predictions.drawProbability === 0 &&
        (homeForm || awayForm);

      if (shouldBackfillProbabilities) {
        const drawProbability = Math.round(Math.min(drawRate, 0.45) * 100);
        const homeScore =
          (homeForm?.winRate ?? 0) +
          Math.max(homeForm?.goalDifferenceAvg ?? 0, 0) +
          (awayForm?.lossRate ?? 0) * 0.6;
        const awayScore =
          (awayForm?.winRate ?? 0) +
          Math.max(awayForm?.goalDifferenceAvg ?? 0, 0) +
          (homeForm?.lossRate ?? 0) * 0.6;

        const total = homeScore + awayScore;
        const available = Math.max(0, 100 - drawProbability);

        if (total > 0) {
          analysis.predictions.homeWinProbability = Math.round((homeScore / total) * available);
          analysis.predictions.awayWinProbability = Math.max(
            0,
            available - analysis.predictions.homeWinProbability,
          );
        } else {
          analysis.predictions.homeWinProbability = Math.round(available / 2);
          analysis.predictions.awayWinProbability = available - analysis.predictions.homeWinProbability;
        }

        analysis.predictions.drawProbability = drawProbability;
      }

      totalConfidence += qualitativeBoost;
      analysis.recommendedBets = recommendations;

      // Determine overall confidence
      if (totalConfidence >= 5) {
        analysis.confidence = "high";
      } else if (totalConfidence >= 3) {
        analysis.confidence = "medium";
      } else {
        analysis.confidence = "low";
      }

      logger?.info("📝 [AnalyzeOddsAndMarkets] Analysis completed for match", {
        fixtureId: match.fixtureId,
        confidence: analysis.confidence,
        recommendationsCount: recommendations.length
      });

    } catch (error) {
      logger?.error("❌ [AnalyzeOddsAndMarkets] Error analyzing match", {
        error: error instanceof Error ? error.message : String(error),
        fixtureId: match.fixtureId
      });
    }

    return analysis;
  });

  // Sort matches by confidence and probability strength
  const confidenceScore: Record<string, number> = { high: 3, medium: 2, low: 1 };
  const computeScore = (match: AnalyzedMatch) =>
    (confidenceScore[match.confidence] || 0) * 10 + (match.recommendedBets?.length || 0);

  const sortedMatches = analyzedMatches.sort((a, b) => computeScore(b) - computeScore(a));

  const regionBuckets: Record<string, AnalyzedMatch[]> = {};
  REGION_ORDER.forEach((region) => {
    regionBuckets[region] = [];
  });

  analyzedMatches.forEach((match) => {
    const region = match.competition?.region as CompetitionRegion | undefined;
    if (!region) {
      return;
    }

    if (!regionBuckets[region]) {
      regionBuckets[region] = [];
    }

    regionBuckets[region].push(match);
  });

  const orderedRegions = Array.from(
    new Set<CompetitionRegion>([...REGION_ORDER, ...(Object.keys(regionBuckets) as CompetitionRegion[])]),
  );

  const breakdownByRegion = orderedRegions.map((region) => {
    const matchesForRegion = regionBuckets[region];
    return {
      region,
      label: REGION_LABEL[region],
      total: matchesForRegion.length,
      highConfidence: matchesForRegion.filter((match) => match.confidence === "high").length,
      mediumConfidence: matchesForRegion.filter((match) => match.confidence === "medium").length,
    };
  });

  const bestMatchesByRegion = orderedRegions.map((region) => {
    const matchesForRegion = regionBuckets[region];
    const sortedRegionMatches = matchesForRegion.sort((a, b) => computeScore(b) - computeScore(a));
    return {
      region,
      label: REGION_LABEL[region],
      matches: sortedRegionMatches.slice(0, 5),
    };
  });

  logger?.info("✅ [AnalyzeOddsAndMarkets] Analysis completed successfully", {
    totalMatches: analyzedMatches.length,
    highConfidenceMatches: sortedMatches.filter(m => m.confidence === "high").length
  });

  return {
    totalAnalyzed: analyzedMatches.length,
    bestMatches: sortedMatches.slice(0, 10), // Return top 10 best matches
    highConfidenceCount: sortedMatches.filter(m => m.confidence === "high").length,
    mediumConfidenceCount: sortedMatches.filter(m => m.confidence === "medium").length,
    breakdownByRegion,
    bestMatchesByRegion,
  };
};

export const analyzeOddsAndMarketsTool = createTool({
  id: "analyze-odds-and-markets",
  description: "Converts odds to percentages and analyzes betting markets (1X2, Over/Under 2.5, BTTS) to generate betting recommendations",
  inputSchema: z.object({
    matches: z.array(z.any()).describe("Array of football matches with odds data"),
  }),
  outputSchema: z.object({
    totalAnalyzed: z.number(),
    bestMatches: z.array(z.any()),
    highConfidenceCount: z.number(),
    mediumConfidenceCount: z.number(),
    breakdownByRegion: z.array(
      z.object({
        region: z.enum(COMPETITION_REGIONS),
        label: z.string(),
        total: z.number(),
        highConfidence: z.number(),
        mediumConfidence: z.number(),
      }),
    ),
    bestMatchesByRegion: z.array(
      z.object({
        region: z.enum(COMPETITION_REGIONS),
        label: z.string(),
        matches: z.array(z.any()),
      }),
    ),
  }),
  execute: async ({ context: { matches }, mastra }) => {
    const logger = mastra?.getLogger();
    logger?.info("🔧 [AnalyzeOddsAndMarkets] Starting execution with params", { 
      matchCount: matches.length 
    });
    
    return analyzeMatchOdds({ matches, logger });
  },
});<|MERGE_RESOLUTION|>--- conflicted
+++ resolved
@@ -107,8 +107,6 @@
   }
 
   return false;
-<<<<<<< HEAD
-=======
 };
 
 const normalizeMarketValue = (value: unknown): string => {
@@ -182,7 +180,6 @@
   }
 
   return false;
->>>>>>> e930c5e6
 };
 
 const analyzeMatchOdds = ({
