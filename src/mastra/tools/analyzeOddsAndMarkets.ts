import { createTool } from "@mastra/core/tools";
import type { IMastraLogger } from "@mastra/core/logger";
import { z } from "zod";

import {
  COMPETITION_REGIONS,
  REGION_LABEL,
  REGION_ORDER,
} from "../constants/competitions";
import type { CompetitionRegion } from "../constants/competitions";

type AnalyzedMatch = any & {
  competition?: {
    region?: string;
  };
  confidence: "low" | "medium" | "high";
  recommendedBets: string[];
  analysisNotes?: string[];
};

type TeamFormSummary = {
  currentStreak?: { type?: string; count?: number } | null;
  recentRecord?: string;
  avgGoalsFor?: number;
  avgGoalsAgainst?: number;
  goalDifferenceAvg?: number;
  winRate?: number;
  drawRate?: number;
  lossRate?: number;
};

type HeadToHeadSummary = {
  homeWins?: number;
  awayWins?: number;
  draws?: number;
  avgGoalsTotal?: number;
} | null;

const normalizeMarketValue = (value: unknown): string => {
  if (value === undefined || value === null) {
    return "";
  }

  return value
    .toString()
    .normalize("NFD")
    .replace(/\p{Diacritic}/gu, "")
    .replace(/[,]/g, ".")
    .replace(/[()]/g, "")
    .trim()
    .toLowerCase()
    .replace(/\s+/g, " ");
};

const HOME_LABELS = new Set([
  "home",
  "1",
  "home team",
  "team 1",
  "1 home",
]);

const DRAW_LABELS = new Set([
  "draw",
  "x",
  "empate",
]);

const AWAY_LABELS = new Set([
  "away",
  "2",
  "away team",
  "team 2",
  "2 away",
]);

const YES_LABELS = new Set([
  "yes",
  "sim",
  "y",
  "s",
]);

const NO_LABELS = new Set([
  "no",
  "nao",
  "n",
]);

<<<<<<< HEAD
const normalizeOdd = (odd: unknown): number | null => {
  if (odd === undefined || odd === null) {
    return null;
  }

  if (typeof odd === "number") {
    return odd > 0 ? odd : null;
  }

  const text = odd.toString().trim().toLowerCase();
  if (!text) {
    return null;
  }

  if (text.includes("/")) {
    const [numeratorRaw, denominatorRaw] = text.split("/");
    if (denominatorRaw) {
      const numerator = Number(numeratorRaw.replace(",", "."));
      const denominator = Number(denominatorRaw.replace(",", "."));
      if (Number.isFinite(numerator) && Number.isFinite(denominator) && denominator > 0) {
        const decimalValue = 1 + numerator / denominator;
        return decimalValue > 0 ? decimalValue : null;
      }
    }
  }

  const match = text.replace(/,/g, ".").match(/-?\d+(?:\.\d+)?/);
  if (!match) {
    return null;
  }

  const value = Number(match[0]);
  return Number.isFinite(value) && value > 0 ? value : null;
};

=======
>>>>>>> 23ffbf98
const MARKET_ALIASES = new Map<string, Set<string>>([
  [
    "match_winner",
    new Set(["match winner", "1x2", "full time result", "match result", "result", "win-draw-win"]),
  ],
  [
    "goals_over_under",
    new Set(["goals over/under", "over/under", "goals", "goals o/u", "total goals"]),
  ],
  [
    "both_teams_score",
    new Set(["both teams score", "both teams to score", "btts", "gg/ng", "goal goal"]),
  ],
]);

const normalizeMarketName = (value: unknown): string => {
  const normalized = normalizeMarketValue(value);
  if (!normalized) return "";
  for (const [key, aliases] of MARKET_ALIASES.entries()) {
    if (aliases.has(normalized)) return key;
  }
  return normalized;
};

const isOver25Label = (value: unknown): boolean => {
  const normalized = normalizeMarketValue(value);
  if (!normalized) return false;

  if (normalized.includes("over") || normalized.includes("mais de")) {
    return normalized.includes("2.5") || normalized.includes("25");
  }

  return false;
};

const isUnder25Label = (value: unknown): boolean => {
  const normalized = normalizeMarketValue(value);
  if (!normalized) return false;

  if (normalized.includes("under") || normalized.includes("menos de")) {
    return normalized.includes("2.5") || normalized.includes("25");
  }

  return false;
<<<<<<< HEAD
=======
};

const normalizeMarketValue = (value: unknown): string => {
  if (value === undefined || value === null) {
    return "";
  }

  return value
    .toString()
    .normalize("NFD")
    .replace(/\p{Diacritic}/gu, "")
    .replace(/[,]/g, ".")
    .replace(/[()]/g, "")
    .trim()
    .toLowerCase()
    .replace(/\s+/g, " ");
};

const HOME_LABELS = new Set([
  "home",
  "1",
  "home team",
  "team 1",
  "1 home",
]);

const DRAW_LABELS = new Set([
  "draw",
  "x",
  "empate",
]);

const AWAY_LABELS = new Set([
  "away",
  "2",
  "away team",
  "team 2",
  "2 away",
]);

const YES_LABELS = new Set([
  "yes",
  "sim",
  "y",
  "s",
]);

const NO_LABELS = new Set([
  "no",
  "nao",
  "n",
]);

const isOver25Label = (value: unknown): boolean => {
  const normalized = normalizeMarketValue(value);
  if (!normalized) return false;

  if (normalized.includes("over") || normalized.includes("mais de")) {
    return normalized.includes("2.5") || normalized.includes("25");
  }

  return false;
};

const isUnder25Label = (value: unknown): boolean => {
  const normalized = normalizeMarketValue(value);
  if (!normalized) return false;

  if (normalized.includes("under") || normalized.includes("menos de")) {
    return normalized.includes("2.5") || normalized.includes("25");
  }

  return false;
>>>>>>> 23ffbf98
};

const analyzeMatchOdds = ({
  matches,
  logger,
}: {
  matches: any[];
  logger?: IMastraLogger;
}) => {
  logger?.info("🔧 [AnalyzeOddsAndMarkets] Starting analysis", { matchCount: matches.length });

  const analyzedMatches: AnalyzedMatch[] = matches.map((match) => {
    logger?.info("📝 [AnalyzeOddsAndMarkets] Analyzing match", {
      homeTeam: match.teams.home.name,
      awayTeam: match.teams.away.name
    });

    const analysis: AnalyzedMatch = {
      ...match,
      predictions: {
        homeWinProbability: 0,
        drawProbability: 0,
        awayWinProbability: 0,
        over25Probability: 0,
        under25Probability: 0,
        bttsYesProbability: 0,
        bttsNoProbability: 0,
      },
      recommendedBets: [] as string[],
      confidence: "low" as "low" | "medium" | "high",
      analysisNotes: [] as string[],
    };

    if (!match.odds || match.odds.length === 0) {
      logger?.warn("📝 [AnalyzeOddsAndMarkets] No odds available for match", {
        fixtureId: match.fixtureId
      });
      return analysis;
    }

    try {
      const marketMap = new Map<string, any[]>();
      const forebet = match.forebet ?? null;
      let forebetUsed = false;
      for (const market of match.odds) {
        const key = normalizeMarketName(market?.name);
        if (!key) continue;
        const values = Array.isArray(market?.values) ? market.values : [];
        if (!marketMap.has(key) || !(marketMap.get(key)?.length > 0)) {
          marketMap.set(key, values);
        }
      }

      // Find different betting markets
      const matchWinnerBet = marketMap.get("match_winner");
      const overUnderBet = marketMap.get("goals_over_under");
      const bttsBet = marketMap.get("both_teams_score");

      // Convert odds to probabilities (probability = 1 / decimal_odds)
      if (matchWinnerBet) {
        const homeEntry = matchWinnerBet.find((v: any) => HOME_LABELS.has(normalizeMarketValue(v.value)));
        const drawEntry = matchWinnerBet.find((v: any) => DRAW_LABELS.has(normalizeMarketValue(v.value)));
        const awayEntry = matchWinnerBet.find((v: any) => AWAY_LABELS.has(normalizeMarketValue(v.value)));
<<<<<<< HEAD

        const homeOdd = normalizeOdd(homeEntry?.odd ?? null);
        const drawOdd = normalizeOdd(drawEntry?.odd ?? null);
        const awayOdd = normalizeOdd(awayEntry?.odd ?? null);
=======
      if (matchWinnerBet && matchWinnerBet.values) {
        const homeEntry = matchWinnerBet.values.find((v: any) => HOME_LABELS.has(normalizeMarketValue(v.value)));
        const drawEntry = matchWinnerBet.values.find((v: any) => DRAW_LABELS.has(normalizeMarketValue(v.value)));
        const awayEntry = matchWinnerBet.values.find((v: any) => AWAY_LABELS.has(normalizeMarketValue(v.value)));

        const homeOdd = parseFloat(homeEntry?.odd ?? "0");
        const drawOdd = parseFloat(drawEntry?.odd ?? "0");
        const awayOdd = parseFloat(awayEntry?.odd ?? "0");
>>>>>>> 23ffbf98

        if (homeOdd && homeOdd > 0) analysis.predictions.homeWinProbability = Math.round((1 / homeOdd) * 100);
        if (drawOdd && drawOdd > 0) analysis.predictions.drawProbability = Math.round((1 / drawOdd) * 100);
        if (awayOdd && awayOdd > 0) analysis.predictions.awayWinProbability = Math.round((1 / awayOdd) * 100);

        logger?.info("📝 [AnalyzeOddsAndMarkets] 1X2 probabilities calculated", {
          home: analysis.predictions.homeWinProbability,
          draw: analysis.predictions.drawProbability,
          away: analysis.predictions.awayWinProbability
        });
      }

      // Over/Under 2.5 goals analysis
      if (overUnderBet) {
        const overEntry = overUnderBet.find((v: any) => isOver25Label(v.value));
        const underEntry = overUnderBet.find((v: any) => isUnder25Label(v.value));
<<<<<<< HEAD
=======
      if (overUnderBet && overUnderBet.values) {
        const overEntry = overUnderBet.values.find((v: any) => isOver25Label(v.value));
        const underEntry = overUnderBet.values.find((v: any) => isUnder25Label(v.value));

        const over25Odd = parseFloat(overEntry?.odd ?? "0");
        const under25Odd = parseFloat(underEntry?.odd ?? "0");
>>>>>>> 23ffbf98

        const over25Odd = normalizeOdd(overEntry?.odd ?? null);
        const under25Odd = normalizeOdd(underEntry?.odd ?? null);

        if (over25Odd && over25Odd > 0) analysis.predictions.over25Probability = Math.round((1 / over25Odd) * 100);
        if (under25Odd && under25Odd > 0)
          analysis.predictions.under25Probability = Math.round((1 / under25Odd) * 100);

        logger?.info("📝 [AnalyzeOddsAndMarkets] Over/Under 2.5 probabilities calculated", {
          over25: analysis.predictions.over25Probability,
          under25: analysis.predictions.under25Probability
        });
      }

      // Both Teams to Score (BTTS) analysis
      if (bttsBet) {
        const yesEntry = bttsBet.find((v: any) => YES_LABELS.has(normalizeMarketValue(v.value)));
        const noEntry = bttsBet.find((v: any) => NO_LABELS.has(normalizeMarketValue(v.value)));
<<<<<<< HEAD

        const bttsYesOdd = normalizeOdd(yesEntry?.odd ?? null);
        const bttsNoOdd = normalizeOdd(noEntry?.odd ?? null);
=======
      if (bttsBet && bttsBet.values) {
        const yesEntry = bttsBet.values.find((v: any) => YES_LABELS.has(normalizeMarketValue(v.value)));
        const noEntry = bttsBet.values.find((v: any) => NO_LABELS.has(normalizeMarketValue(v.value)));

        const bttsYesOdd = parseFloat(yesEntry?.odd ?? "0");
        const bttsNoOdd = parseFloat(noEntry?.odd ?? "0");
>>>>>>> 23ffbf98

        if (bttsYesOdd && bttsYesOdd > 0)
          analysis.predictions.bttsYesProbability = Math.round((1 / bttsYesOdd) * 100);
        if (bttsNoOdd && bttsNoOdd > 0)
          analysis.predictions.bttsNoProbability = Math.round((1 / bttsNoOdd) * 100);

        logger?.info("📝 [AnalyzeOddsAndMarkets] BTTS probabilities calculated", {
          bttsYes: analysis.predictions.bttsYesProbability,
          bttsNo: analysis.predictions.bttsNoProbability
        });
      }

      if (forebet) {
        const applyForebet = (
          sourceKey: string,
          targetKey: keyof typeof analysis.predictions,
        ) => {
          const current = analysis.predictions[targetKey];
          if (current && current > 0) return;
          const raw = Number(forebet[sourceKey as keyof typeof forebet]);
          if (Number.isFinite(raw) && raw > 0) {
            analysis.predictions[targetKey] = Math.max(0, Math.min(100, Math.round(raw)));
            forebetUsed = true;
          }
        };

        applyForebet("homeWinProbability", "homeWinProbability");
        applyForebet("drawProbability", "drawProbability");
        applyForebet("awayWinProbability", "awayWinProbability");
        applyForebet("over25Probability", "over25Probability");
        applyForebet("under25Probability", "under25Probability");
        applyForebet("bttsYesProbability", "bttsYesProbability");
        applyForebet("bttsNoProbability", "bttsNoProbability");
      }

      // Generate recommendations based on probability analysis
      const recommendations = [];
      let totalConfidence = 0;

      // Strong favorite (high probability)
      const maxProbability = Math.max(
        analysis.predictions.homeWinProbability,
        analysis.predictions.awayWinProbability
      );
      
      if (maxProbability >= 70) {
        const favoriteTeam = analysis.predictions.homeWinProbability > analysis.predictions.awayWinProbability 
          ? match.teams.home.name 
          : match.teams.away.name;
        recommendations.push(`🏆 Forte favorito: ${favoriteTeam} (${maxProbability}%)`);
        totalConfidence += 3;
      } else if (maxProbability >= 55) {
        const favoriteTeam = analysis.predictions.homeWinProbability > analysis.predictions.awayWinProbability 
          ? match.teams.home.name 
          : match.teams.away.name;
        recommendations.push(`✅ Favorito: ${favoriteTeam} (${maxProbability}%)`);
        totalConfidence += 2;
      }

      // Over/Under 2.5 recommendations
      if (analysis.predictions.over25Probability >= 60) {
        recommendations.push(`⚽ Over 2.5 golos (${analysis.predictions.over25Probability}%)`);
        totalConfidence += 2;
      } else if (analysis.predictions.under25Probability >= 60) {
        recommendations.push(`🛡️ Under 2.5 golos (${analysis.predictions.under25Probability}%)`);
        totalConfidence += 2;
      }

      // BTTS recommendations
      if (analysis.predictions.bttsYesProbability >= 60) {
        recommendations.push(`🥅 Ambos marcam: SIM (${analysis.predictions.bttsYesProbability}%)`);
        totalConfidence += 1;
      } else if (analysis.predictions.bttsNoProbability >= 60) {
        recommendations.push(`🚫 Ambos marcam: NÃO (${analysis.predictions.bttsNoProbability}%)`);
        totalConfidence += 1;
      }

      const notes: string[] = [];
      let qualitativeBoost = 0;

      const homeForm = (match.form?.home ?? null) as TeamFormSummary | null;
      const awayForm = (match.form?.away ?? null) as TeamFormSummary | null;
      const headToHead = (match.form?.headToHead ?? null) as HeadToHeadSummary;

      const summarizeRecord = (record?: string) => (record ?? "").slice(0, 5);

      if (homeForm?.currentStreak?.type === "win" && (homeForm.currentStreak.count ?? 0) >= 3) {
        notes.push(
          `Casa com ${homeForm.currentStreak.count} vitórias seguidas (${summarizeRecord(homeForm.recentRecord)})`,
        );
        qualitativeBoost += 1;
      }

      if (awayForm?.currentStreak?.type === "loss" && (awayForm.currentStreak.count ?? 0) >= 2) {
        notes.push(
          `Visitante sem vencer há ${awayForm.currentStreak.count} jogos (${summarizeRecord(awayForm.recentRecord)})`,
        );
        qualitativeBoost += 1;
      }

      const avgAttack = (homeForm?.avgGoalsFor ?? 0) + (awayForm?.avgGoalsFor ?? 0);
      if (avgAttack >= 3.2) {
        notes.push("Tendência de muitos golos (médias ofensivas altas nas últimas partidas)");
      } else if (avgAttack <= 2.0) {
        notes.push("Tendência de poucos golos nos últimos jogos das equipas");
      }

      if ((headToHead?.homeWins ?? 0) >= 3) {
        notes.push("Histórico recente favorável ao mandante no confronto direto");
        qualitativeBoost += 1;
      }

      if ((headToHead?.avgGoalsTotal ?? 0) >= 3) {
        notes.push("Confrontos diretos recentes com média superior a 3 golos");
      }

      if (forebetUsed) {
        notes.push("Probabilidades 1X2 complementadas com dados da Forebet");
      }

      analysis.analysisNotes = notes.slice(0, 3);

      const formCount = (homeForm ? 1 : 0) + (awayForm ? 1 : 0) || 1;
      const drawRate = ((homeForm?.drawRate ?? 0) + (awayForm?.drawRate ?? 0)) / formCount;
      const shouldBackfillProbabilities =
        analysis.predictions.homeWinProbability === 0 &&
        analysis.predictions.awayWinProbability === 0 &&
        analysis.predictions.drawProbability === 0 &&
        (homeForm || awayForm);

      if (shouldBackfillProbabilities) {
        const drawProbability = Math.round(Math.min(drawRate, 0.45) * 100);
        const homeScore =
          (homeForm?.winRate ?? 0) +
          Math.max(homeForm?.goalDifferenceAvg ?? 0, 0) +
          (awayForm?.lossRate ?? 0) * 0.6;
        const awayScore =
          (awayForm?.winRate ?? 0) +
          Math.max(awayForm?.goalDifferenceAvg ?? 0, 0) +
          (homeForm?.lossRate ?? 0) * 0.6;

        const total = homeScore + awayScore;
        const available = Math.max(0, 100 - drawProbability);

        if (total > 0) {
          analysis.predictions.homeWinProbability = Math.round((homeScore / total) * available);
          analysis.predictions.awayWinProbability = Math.max(
            0,
            available - analysis.predictions.homeWinProbability,
          );
        } else {
          analysis.predictions.homeWinProbability = Math.round(available / 2);
          analysis.predictions.awayWinProbability = available - analysis.predictions.homeWinProbability;
        }

        analysis.predictions.drawProbability = drawProbability;
      }

      totalConfidence += qualitativeBoost;
      analysis.recommendedBets = recommendations;

      // Determine overall confidence
      if (totalConfidence >= 5) {
        analysis.confidence = "high";
      } else if (totalConfidence >= 3) {
        analysis.confidence = "medium";
      } else {
        analysis.confidence = "low";
      }

      logger?.info("📝 [AnalyzeOddsAndMarkets] Analysis completed for match", {
        fixtureId: match.fixtureId,
        confidence: analysis.confidence,
        recommendationsCount: recommendations.length
      });

    } catch (error) {
      logger?.error("❌ [AnalyzeOddsAndMarkets] Error analyzing match", {
        error: error instanceof Error ? error.message : String(error),
        fixtureId: match.fixtureId
      });
    }

    return analysis;
  });

  // Sort matches by confidence and probability strength
  const confidenceScore: Record<string, number> = { high: 3, medium: 2, low: 1 };
  const computeScore = (match: AnalyzedMatch) => {
    const predictions = match.predictions ?? {};
    const maxProbability = Math.max(
      Number(predictions.homeWinProbability ?? 0),
      Number(predictions.drawProbability ?? 0),
      Number(predictions.awayWinProbability ?? 0),
    );
    return (
      (confidenceScore[match.confidence] || 0) * 1000 +
      (match.recommendedBets?.length || 0) * 10 +
      maxProbability
    );
  };

  const sortedMatches = analyzedMatches.sort((a, b) => computeScore(b) - computeScore(a));

  const regionBuckets: Record<string, AnalyzedMatch[]> = {};
  REGION_ORDER.forEach((region) => {
    regionBuckets[region] = [];
  });

  analyzedMatches.forEach((match) => {
    const region = match.competition?.region as CompetitionRegion | undefined;
    if (!region) {
      return;
    }

    if (!regionBuckets[region]) {
      regionBuckets[region] = [];
    }

    regionBuckets[region].push(match);
  });

  const orderedRegions = Array.from(
    new Set<CompetitionRegion>([...REGION_ORDER, ...(Object.keys(regionBuckets) as CompetitionRegion[])]),
  );

  const breakdownByRegion = orderedRegions.map((region) => {
    const matchesForRegion = regionBuckets[region];
    return {
      region,
      label: REGION_LABEL[region],
      total: matchesForRegion.length,
      highConfidence: matchesForRegion.filter((match) => match.confidence === "high").length,
      mediumConfidence: matchesForRegion.filter((match) => match.confidence === "medium").length,
    };
  });

  const bestMatchesByRegion = orderedRegions.map((region) => {
    const matchesForRegion = regionBuckets[region];
    const sortedRegionMatches = matchesForRegion.sort((a, b) => computeScore(b) - computeScore(a));
    return {
      region,
      label: REGION_LABEL[region],
      matches: sortedRegionMatches.slice(0, 5),
    };
  });

  logger?.info("✅ [AnalyzeOddsAndMarkets] Analysis completed successfully", {
    totalMatches: analyzedMatches.length,
    highConfidenceMatches: sortedMatches.filter(m => m.confidence === "high").length
  });

  return {
    totalAnalyzed: analyzedMatches.length,
    bestMatches: sortedMatches.slice(0, 10), // Return top 10 best matches
    highConfidenceCount: sortedMatches.filter(m => m.confidence === "high").length,
    mediumConfidenceCount: sortedMatches.filter(m => m.confidence === "medium").length,
    breakdownByRegion,
    bestMatchesByRegion,
  };
};

export const analyzeOddsAndMarketsTool = createTool({
  id: "analyze-odds-and-markets",
  description: "Converts odds to percentages and analyzes betting markets (1X2, Over/Under 2.5, BTTS) to generate betting recommendations",
  inputSchema: z.object({
    matches: z.array(z.any()).describe("Array of football matches with odds data"),
  }),
  outputSchema: z.object({
    totalAnalyzed: z.number(),
    bestMatches: z.array(z.any()),
    highConfidenceCount: z.number(),
    mediumConfidenceCount: z.number(),
    breakdownByRegion: z.array(
      z.object({
        region: z.enum(COMPETITION_REGIONS),
        label: z.string(),
        total: z.number(),
        highConfidence: z.number(),
        mediumConfidence: z.number(),
      }),
    ),
    bestMatchesByRegion: z.array(
      z.object({
        region: z.enum(COMPETITION_REGIONS),
        label: z.string(),
        matches: z.array(z.any()),
      }),
    ),
  }),
  execute: async ({ context: { matches }, mastra }) => {
    const logger = mastra?.getLogger();
    logger?.info("🔧 [AnalyzeOddsAndMarkets] Starting execution with params", { 
      matchCount: matches.length 
    });
    
    return analyzeMatchOdds({ matches, logger });
  },
});<|MERGE_RESOLUTION|>--- conflicted
+++ resolved
@@ -87,44 +87,6 @@
   "n",
 ]);
 
-<<<<<<< HEAD
-const normalizeOdd = (odd: unknown): number | null => {
-  if (odd === undefined || odd === null) {
-    return null;
-  }
-
-  if (typeof odd === "number") {
-    return odd > 0 ? odd : null;
-  }
-
-  const text = odd.toString().trim().toLowerCase();
-  if (!text) {
-    return null;
-  }
-
-  if (text.includes("/")) {
-    const [numeratorRaw, denominatorRaw] = text.split("/");
-    if (denominatorRaw) {
-      const numerator = Number(numeratorRaw.replace(",", "."));
-      const denominator = Number(denominatorRaw.replace(",", "."));
-      if (Number.isFinite(numerator) && Number.isFinite(denominator) && denominator > 0) {
-        const decimalValue = 1 + numerator / denominator;
-        return decimalValue > 0 ? decimalValue : null;
-      }
-    }
-  }
-
-  const match = text.replace(/,/g, ".").match(/-?\d+(?:\.\d+)?/);
-  if (!match) {
-    return null;
-  }
-
-  const value = Number(match[0]);
-  return Number.isFinite(value) && value > 0 ? value : null;
-};
-
-=======
->>>>>>> 23ffbf98
 const MARKET_ALIASES = new Map<string, Set<string>>([
   [
     "match_winner",
@@ -169,8 +131,6 @@
   }
 
   return false;
-<<<<<<< HEAD
-=======
 };
 
 const normalizeMarketValue = (value: unknown): string => {
@@ -244,7 +204,6 @@
   }
 
   return false;
->>>>>>> 23ffbf98
 };
 
 const analyzeMatchOdds = ({
@@ -308,12 +267,6 @@
         const homeEntry = matchWinnerBet.find((v: any) => HOME_LABELS.has(normalizeMarketValue(v.value)));
         const drawEntry = matchWinnerBet.find((v: any) => DRAW_LABELS.has(normalizeMarketValue(v.value)));
         const awayEntry = matchWinnerBet.find((v: any) => AWAY_LABELS.has(normalizeMarketValue(v.value)));
-<<<<<<< HEAD
-
-        const homeOdd = normalizeOdd(homeEntry?.odd ?? null);
-        const drawOdd = normalizeOdd(drawEntry?.odd ?? null);
-        const awayOdd = normalizeOdd(awayEntry?.odd ?? null);
-=======
       if (matchWinnerBet && matchWinnerBet.values) {
         const homeEntry = matchWinnerBet.values.find((v: any) => HOME_LABELS.has(normalizeMarketValue(v.value)));
         const drawEntry = matchWinnerBet.values.find((v: any) => DRAW_LABELS.has(normalizeMarketValue(v.value)));
@@ -322,7 +275,6 @@
         const homeOdd = parseFloat(homeEntry?.odd ?? "0");
         const drawOdd = parseFloat(drawEntry?.odd ?? "0");
         const awayOdd = parseFloat(awayEntry?.odd ?? "0");
->>>>>>> 23ffbf98
 
         if (homeOdd && homeOdd > 0) analysis.predictions.homeWinProbability = Math.round((1 / homeOdd) * 100);
         if (drawOdd && drawOdd > 0) analysis.predictions.drawProbability = Math.round((1 / drawOdd) * 100);
@@ -339,15 +291,12 @@
       if (overUnderBet) {
         const overEntry = overUnderBet.find((v: any) => isOver25Label(v.value));
         const underEntry = overUnderBet.find((v: any) => isUnder25Label(v.value));
-<<<<<<< HEAD
-=======
       if (overUnderBet && overUnderBet.values) {
         const overEntry = overUnderBet.values.find((v: any) => isOver25Label(v.value));
         const underEntry = overUnderBet.values.find((v: any) => isUnder25Label(v.value));
 
         const over25Odd = parseFloat(overEntry?.odd ?? "0");
         const under25Odd = parseFloat(underEntry?.odd ?? "0");
->>>>>>> 23ffbf98
 
         const over25Odd = normalizeOdd(overEntry?.odd ?? null);
         const under25Odd = normalizeOdd(underEntry?.odd ?? null);
@@ -366,18 +315,12 @@
       if (bttsBet) {
         const yesEntry = bttsBet.find((v: any) => YES_LABELS.has(normalizeMarketValue(v.value)));
         const noEntry = bttsBet.find((v: any) => NO_LABELS.has(normalizeMarketValue(v.value)));
-<<<<<<< HEAD
-
-        const bttsYesOdd = normalizeOdd(yesEntry?.odd ?? null);
-        const bttsNoOdd = normalizeOdd(noEntry?.odd ?? null);
-=======
       if (bttsBet && bttsBet.values) {
         const yesEntry = bttsBet.values.find((v: any) => YES_LABELS.has(normalizeMarketValue(v.value)));
         const noEntry = bttsBet.values.find((v: any) => NO_LABELS.has(normalizeMarketValue(v.value)));
 
         const bttsYesOdd = parseFloat(yesEntry?.odd ?? "0");
         const bttsNoOdd = parseFloat(noEntry?.odd ?? "0");
->>>>>>> 23ffbf98
 
         if (bttsYesOdd && bttsYesOdd > 0)
           analysis.predictions.bttsYesProbability = Math.round((1 / bttsYesOdd) * 100);
